--- conflicted
+++ resolved
@@ -98,13 +98,9 @@
     usage = "%prog [options] [playbook.yml]"
     parser = OptionParser(usage=usage)
     parser.add_option('--purge', default=False, action='store_true',
-<<<<<<< HEAD
-                      help='Purge git checkout after playbook run')
+                      help='purge git checkout after playbook run')
     parser.add_option('-o', '--only-if-changed', dest='ifchanged', default=False, action='store_true',
-                      help='Only run the playbook if the repository has been updated')
-=======
-                      help='purge git checkout after playbook run')
->>>>>>> dc984d94
+                      help='only run the playbook if the repository has been updated')
     parser.add_option('-d', '--directory', dest='dest', default=None,
                       help='directory to clone the git repository to')
     parser.add_option('-U', '--url', dest='url', default=None,
