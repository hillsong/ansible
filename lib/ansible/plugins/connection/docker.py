# Based on the chroot connection plugin by Maykel Moya
#
# Connection plugin for configuring docker containers
# (c) 2014, Lorin Hochstein
# (c) 2015, Leendert Brouwer
# (c) 2015, Toshio Kuratomi <tkuratomi@ansible.com>
#
# Maintainer: Leendert Brouwer (https://github.com/objectified)
#
# This file is part of Ansible
#
# Ansible is free software: you can redistribute it and/or modify
# it under the terms of the GNU General Public License as published by
# the Free Software Foundation, either version 3 of the License, or
# (at your option) any later version.
#
# Ansible is distributed in the hope that it will be useful,
# but WITHOUT ANY WARRANTY; without even the implied warranty of
# MERCHANTABILITY or FITNESS FOR A PARTICULAR PURPOSE.  See the
# GNU General Public License for more details.
#
# You should have received a copy of the GNU General Public License
# along with Ansible.  If not, see <http://www.gnu.org/licenses/>.
from __future__ import (absolute_import, division, print_function)
__metaclass__ = type

import distutils.spawn
import os
import os.path
import pipes
import subprocess
import re

from distutils.version import LooseVersion

import ansible.constants as C
from ansible.errors import AnsibleError, AnsibleFileNotFound
from ansible.plugins.connection import ConnectionBase, BUFSIZE
from ansible.utils.unicode import to_bytes

try:
    from __main__ import display
except ImportError:
    from ansible.utils.display import Display
    display = Display()


class Connection(ConnectionBase):
    ''' Local docker based connections '''

    transport = 'docker'
    has_pipelining = True
    # su currently has an undiagnosed issue with calculating the file
    # checksums (so copy, for instance, doesn't work right)
    # Have to look into that before re-enabling this
    become_methods = frozenset(C.BECOME_METHODS).difference(('su',))

    def __init__(self, play_context, new_stdin, *args, **kwargs):
        super(Connection, self).__init__(play_context, new_stdin, *args, **kwargs)

        # Note: docker supports running as non-root in some configurations.
        # (For instance, setting the UNIX socket file to be readable and
        # writable by a specific UNIX group and then putting users into that
        # group).  Therefore we don't check that the user is root when using
        # this connection.  But if the user is getting a permission denied
        # error it probably means that docker on their system is only
        # configured to be connected to by root and they are not running as
        # root.

        if 'docker_command' in kwargs:
            self.docker_cmd = [kwargs['docker_command']]
        else:
            self.docker_cmd = [distutils.spawn.find_executable('docker')]
            if not self.docker_cmd[0]:
                raise AnsibleError("docker command not found in PATH")

<<<<<<< HEAD
        if play_context.connection_args:
            self.docker_cmd = self.docker_cmd + play_context.connection_args.split(' ')

        self.can_copy_bothways = False

=======
>>>>>>> 228ad3ca
        docker_version = self._get_docker_version()
        if LooseVersion(docker_version) < LooseVersion('1.3'):
            raise AnsibleError('docker connection type requires docker 1.3 or higher')

        # The remote user we will request from docker (if supported)
        self.remote_user = None
        # The actual user which will execute commands in docker (if known)
        self.actual_user = None

        if self._play_context.remote_user is not None:
            if LooseVersion(docker_version) >= LooseVersion('1.7'):
                # Support for specifying the exec user was added in docker 1.7
                self.remote_user = self._play_context.remote_user
                self.actual_user = self.remote_user
            else:
                self.actual_user = self._get_docker_remote_user()

                if self.actual_user != self._play_context.remote_user:
                    display.warning('docker {0} does not support remote_user, using container default: {1}'
                                    .format(docker_version, self.actual_user or '?'))
        elif self._display.verbosity > 2:
            # Since we're not setting the actual_user, look it up so we have it for logging later
            # Only do this if display verbosity is high enough that we'll need the value
            # This saves overhead from calling into docker when we don't need to
            self.actual_user = self._get_docker_remote_user()

    @staticmethod
    def _sanitize_version(version):
        return re.sub('[^0-9a-zA-Z\.]', '', version)

    def _get_docker_version(self):

        cmd = self.docker_cmd + ['version']
        cmd_output = subprocess.check_output(cmd)

        for line in cmd_output.split('\n'):
            if line.startswith('Server version:'):  # old docker versions
                return self._sanitize_version(line.split()[2])

        # no result yet, must be newer Docker version
        new_docker_cmd = self.docker_cmd + ['version', '--format', "'{{.Server.Version}}'"]

        cmd_output = subprocess.check_output(new_docker_cmd)

        return self._sanitize_version(cmd_output)

    def _get_docker_remote_user(self):
        """ Get the default user configured in the docker container """
        p = subprocess.Popen([self.docker_cmd, 'inspect', '--format', '{{.Config.User}}', self._play_context.remote_addr],
                             stdout=subprocess.PIPE, stderr=subprocess.PIPE)

        out, err = p.communicate()

        if p.returncode != 0:
            display.warning('unable to retrieve default user from docker container: %s' % out + err)
            return None

        # The default exec user is root, unless it was changed in the Dockerfile with USER
        return out.strip() or 'root'

    def _build_exec_cmd(self, cmd):
        """ Build the local docker exec command to run cmd on remote_host

            If remote_user is available and is supported by the docker
            version we are using, it will be provided to docker exec.
        """

        local_cmd = [self.docker_cmd, 'exec']

        if self.remote_user is not None:
            local_cmd += ['-u', self.remote_user]

        # -i is needed to keep stdin open which allows pipelining to work
        local_cmd += ['-i', self._play_context.remote_addr] + cmd

        return local_cmd

    def _connect(self, port=None):
        """ Connect to the container. Nothing to do """
        super(Connection, self)._connect()
        if not self._connected:
            display.vvv(u"ESTABLISH DOCKER CONNECTION FOR USER: {0}".format(
                self.actual_user or '?', host=self._play_context.remote_addr)
            )
            self._connected = True

    def exec_command(self, cmd, in_data=None, sudoable=False):
        """ Run a command on the docker host """
        super(Connection, self).exec_command(cmd, in_data=in_data, sudoable=sudoable)

<<<<<<< HEAD
        executable = C.DEFAULT_EXECUTABLE.split()[0] if C.DEFAULT_EXECUTABLE else '/bin/sh'
        # -i is needed to keep stdin open which allows pipelining to work
        local_cmd = self.docker_cmd + ["exec", '-i', self._play_context.remote_addr, executable, '-c', cmd]
=======
        local_cmd = self._build_exec_cmd([self._play_context.executable, '-c', cmd])
>>>>>>> 228ad3ca

        display.vvv("EXEC %s" % (local_cmd,), host=self._play_context.remote_addr)
        local_cmd = [to_bytes(i, errors='strict') for i in local_cmd]
        p = subprocess.Popen(local_cmd, shell=False, stdin=subprocess.PIPE,
                             stdout=subprocess.PIPE, stderr=subprocess.PIPE)

        stdout, stderr = p.communicate(in_data)
        return (p.returncode, stdout, stderr)

    def _prefix_login_path(self, remote_path):
        ''' Make sure that we put files into a standard path

            If a path is relative, then we need to choose where to put it.
            ssh chooses $HOME but we aren't guaranteed that a home dir will
            exist in any given chroot.  So for now we're choosing "/" instead.
            This also happens to be the former default.

            Can revisit using $HOME instead if it's a problem
        '''
        if not remote_path.startswith(os.path.sep):
            remote_path = os.path.join(os.path.sep, remote_path)
        return os.path.normpath(remote_path)

    def put_file(self, in_path, out_path):
        """ Transfer a file from local to docker container """
        super(Connection, self).put_file(in_path, out_path)
        display.vvv("PUT %s TO %s" % (in_path, out_path), host=self._play_context.remote_addr)

        out_path = self._prefix_login_path(out_path)
        if not os.path.exists(to_bytes(in_path, errors='strict')):
            raise AnsibleFileNotFound(
                "file or module does not exist: %s" % in_path)

<<<<<<< HEAD
        if self.can_copy_bothways:
            # only docker >= 1.8.1 can do this natively
            args = self.docker_cmd + ["cp", in_path, "%s:%s" % (self._play_context.remote_addr, out_path) ]
            p = subprocess.Popen(args, stdout=subprocess.PIPE, stderr=subprocess.PIPE)
=======
        out_path = pipes.quote(out_path)
        # Older docker doesn't have native support for copying files into
        # running containers, so we use docker exec to implement this
        # Although docker version 1.8 and later provide support, the
        # owner and group of the files are always set to root
        args = self._build_exec_cmd([self._play_context.executable, "-c", "dd of=%s bs=%s" % (out_path, BUFSIZE)])
        args = [to_bytes(i, errors='strict') for i in args]
        with open(to_bytes(in_path, errors='strict'), 'rb') as in_file:
            try:
                p = subprocess.Popen(args, stdin=in_file,
                        stdout=subprocess.PIPE, stderr=subprocess.PIPE)
            except OSError:
                raise AnsibleError("docker connection requires dd command in the container to put files")
>>>>>>> 228ad3ca
            stdout, stderr = p.communicate()

            if p.returncode != 0:
                raise AnsibleError("failed to transfer file %s to %s:\n%s\n%s" % (in_path, out_path, stdout, stderr))
<<<<<<< HEAD
        else:
            out_path = pipes.quote(out_path)
            # Older docker doesn't have native support for copying files into
            # running containers, so we use docker exec to implement this
            executable = C.DEFAULT_EXECUTABLE.split()[0] if C.DEFAULT_EXECUTABLE else '/bin/sh'
            args = self.docker_cmd + ["exec", "-i", self._play_context.remote_addr, executable, "-c",
                    "dd of={0} bs={1}".format(out_path, BUFSIZE)]
            with open(in_path, 'rb') as in_file:
                try:
                    p = subprocess.Popen(args, stdin=in_file,
                            stdout=subprocess.PIPE, stderr=subprocess.PIPE)
                except OSError:
                    raise AnsibleError("docker connection with docker < 1.8.1 requires dd command in the chroot")
                stdout, stderr = p.communicate()

                if p.returncode != 0:
                    raise AnsibleError("failed to transfer file %s to %s:\n%s\n%s" % (in_path, out_path, stdout, stderr))
=======
>>>>>>> 228ad3ca

    def fetch_file(self, in_path, out_path):
        """ Fetch a file from container to local. """
        super(Connection, self).fetch_file(in_path, out_path)
        display.vvv("FETCH %s TO %s" % (in_path, out_path), host=self._play_context.remote_addr)

        in_path = self._prefix_login_path(in_path)
        # out_path is the final file path, but docker takes a directory, not a
        # file path
        out_dir = os.path.dirname(out_path)

<<<<<<< HEAD
        args = self.docker_cmd + ["cp", "%s:%s" % (self._play_context.remote_addr, in_path), out_dir]
=======
        args = [self.docker_cmd, "cp", "%s:%s" % (self._play_context.remote_addr, in_path), out_dir]
        args = [to_bytes(i, errors='strict') for i in args]
>>>>>>> 228ad3ca

        p = subprocess.Popen(args, stdin=subprocess.PIPE,
                stdout=subprocess.PIPE, stderr=subprocess.PIPE)
        p.communicate()

        # Rename if needed
        actual_out_path = os.path.join(out_dir, os.path.basename(in_path))
        if actual_out_path != out_path:
            os.rename(to_bytes(actual_out_path, errors='strict'), to_bytes(out_path, errors='strict'))

    def close(self):
        """ Terminate the connection. Nothing to do for Docker"""
        super(Connection, self).close()
        self._connected = False<|MERGE_RESOLUTION|>--- conflicted
+++ resolved
@@ -74,14 +74,6 @@
             if not self.docker_cmd[0]:
                 raise AnsibleError("docker command not found in PATH")
 
-<<<<<<< HEAD
-        if play_context.connection_args:
-            self.docker_cmd = self.docker_cmd + play_context.connection_args.split(' ')
-
-        self.can_copy_bothways = False
-
-=======
->>>>>>> 228ad3ca
         docker_version = self._get_docker_version()
         if LooseVersion(docker_version) < LooseVersion('1.3'):
             raise AnsibleError('docker connection type requires docker 1.3 or higher')
@@ -149,7 +141,12 @@
             version we are using, it will be provided to docker exec.
         """
 
-        local_cmd = [self.docker_cmd, 'exec']
+        local_cmd = [self.docker_cmd]
+
+        if self._play_context.docker_extra_args:
+            local_cmd += self._play_context.docker_extra_args.split(' ')
+
+        local_cmd += ['exec']
 
         if self.remote_user is not None:
             local_cmd += ['-u', self.remote_user]
@@ -172,13 +169,7 @@
         """ Run a command on the docker host """
         super(Connection, self).exec_command(cmd, in_data=in_data, sudoable=sudoable)
 
-<<<<<<< HEAD
-        executable = C.DEFAULT_EXECUTABLE.split()[0] if C.DEFAULT_EXECUTABLE else '/bin/sh'
-        # -i is needed to keep stdin open which allows pipelining to work
-        local_cmd = self.docker_cmd + ["exec", '-i', self._play_context.remote_addr, executable, '-c', cmd]
-=======
         local_cmd = self._build_exec_cmd([self._play_context.executable, '-c', cmd])
->>>>>>> 228ad3ca
 
         display.vvv("EXEC %s" % (local_cmd,), host=self._play_context.remote_addr)
         local_cmd = [to_bytes(i, errors='strict') for i in local_cmd]
@@ -212,12 +203,6 @@
             raise AnsibleFileNotFound(
                 "file or module does not exist: %s" % in_path)
 
-<<<<<<< HEAD
-        if self.can_copy_bothways:
-            # only docker >= 1.8.1 can do this natively
-            args = self.docker_cmd + ["cp", in_path, "%s:%s" % (self._play_context.remote_addr, out_path) ]
-            p = subprocess.Popen(args, stdout=subprocess.PIPE, stderr=subprocess.PIPE)
-=======
         out_path = pipes.quote(out_path)
         # Older docker doesn't have native support for copying files into
         # running containers, so we use docker exec to implement this
@@ -231,31 +216,10 @@
                         stdout=subprocess.PIPE, stderr=subprocess.PIPE)
             except OSError:
                 raise AnsibleError("docker connection requires dd command in the container to put files")
->>>>>>> 228ad3ca
             stdout, stderr = p.communicate()
 
             if p.returncode != 0:
                 raise AnsibleError("failed to transfer file %s to %s:\n%s\n%s" % (in_path, out_path, stdout, stderr))
-<<<<<<< HEAD
-        else:
-            out_path = pipes.quote(out_path)
-            # Older docker doesn't have native support for copying files into
-            # running containers, so we use docker exec to implement this
-            executable = C.DEFAULT_EXECUTABLE.split()[0] if C.DEFAULT_EXECUTABLE else '/bin/sh'
-            args = self.docker_cmd + ["exec", "-i", self._play_context.remote_addr, executable, "-c",
-                    "dd of={0} bs={1}".format(out_path, BUFSIZE)]
-            with open(in_path, 'rb') as in_file:
-                try:
-                    p = subprocess.Popen(args, stdin=in_file,
-                            stdout=subprocess.PIPE, stderr=subprocess.PIPE)
-                except OSError:
-                    raise AnsibleError("docker connection with docker < 1.8.1 requires dd command in the chroot")
-                stdout, stderr = p.communicate()
-
-                if p.returncode != 0:
-                    raise AnsibleError("failed to transfer file %s to %s:\n%s\n%s" % (in_path, out_path, stdout, stderr))
-=======
->>>>>>> 228ad3ca
 
     def fetch_file(self, in_path, out_path):
         """ Fetch a file from container to local. """
@@ -267,12 +231,8 @@
         # file path
         out_dir = os.path.dirname(out_path)
 
-<<<<<<< HEAD
-        args = self.docker_cmd + ["cp", "%s:%s" % (self._play_context.remote_addr, in_path), out_dir]
-=======
         args = [self.docker_cmd, "cp", "%s:%s" % (self._play_context.remote_addr, in_path), out_dir]
         args = [to_bytes(i, errors='strict') for i in args]
->>>>>>> 228ad3ca
 
         p = subprocess.Popen(args, stdin=subprocess.PIPE,
                 stdout=subprocess.PIPE, stderr=subprocess.PIPE)
